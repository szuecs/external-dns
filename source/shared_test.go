/*
Copyright 2017 The Kubernetes Authors.

Licensed under the Apache License, Version 2.0 (the "License");
you may not use this file except in compliance with the License.
You may obtain a copy of the License at

    http://www.apache.org/licenses/LICENSE-2.0

Unless required by applicable law or agreed to in writing, software
distributed under the License is distributed on an "AS IS" BASIS,
WITHOUT WARRANTIES OR CONDITIONS OF ANY KIND, either express or implied.
See the License for the specific language governing permissions and
limitations under the License.
*/

package source

import (
	"testing"

	"github.com/kubernetes-incubator/external-dns/endpoint"
)

// test helper functions

func validateEndpoints(t *testing.T, endpoints, expected []*endpoint.Endpoint) {
	if len(endpoints) != len(expected) {
		t.Fatalf("expected %d endpoints, got %d", len(expected), len(endpoints))
	}

	for i := range endpoints {
		validateEndpoint(t, endpoints[i], expected[i])
	}
}

func validateEndpoint(t *testing.T, endpoint, expected *endpoint.Endpoint) {
	if endpoint.DNSName != expected.DNSName {
		t.Errorf("expected %s, got %s", expected.DNSName, endpoint.DNSName)
	}

	if endpoint.Target != expected.Target {
		t.Errorf("expected %s, got %s", expected.Target, endpoint.Target)
	}

<<<<<<< HEAD
	if endpoint.RecordTTL != expected.RecordTTL {
		t.Errorf("expected %v, got %v", expected.RecordTTL, endpoint.RecordTTL)
=======
	// if non-empty record type is expected, check that it matches.
	if expected.RecordType != "" && endpoint.RecordType != expected.RecordType {
		t.Errorf("expected %s, got %s", expected.RecordType, endpoint.RecordType)
>>>>>>> 485ede32
	}
}<|MERGE_RESOLUTION|>--- conflicted
+++ resolved
@@ -43,13 +43,12 @@
 		t.Errorf("expected %s, got %s", expected.Target, endpoint.Target)
 	}
 
-<<<<<<< HEAD
 	if endpoint.RecordTTL != expected.RecordTTL {
 		t.Errorf("expected %v, got %v", expected.RecordTTL, endpoint.RecordTTL)
-=======
+	}
+
 	// if non-empty record type is expected, check that it matches.
 	if expected.RecordType != "" && endpoint.RecordType != expected.RecordType {
 		t.Errorf("expected %s, got %s", expected.RecordType, endpoint.RecordType)
->>>>>>> 485ede32
 	}
 }